--- conflicted
+++ resolved
@@ -48,13 +48,7 @@
 // 1. Text to Speech API - 返回PCM数据
 app.post('/api/tts', async (req, res) => {
   try {
-<<<<<<< HEAD
     const { text, voiceId } = req.body;
-=======
-    const { text, voice, voiceId } = req.body;
-    const selectedVoice = voiceId || voice;
-    
->>>>>>> 284b266c
     if (!text) {
       return res.status(400).json({ success: false, error: '文本不能为空' });
     }
@@ -93,13 +87,8 @@
 // 2. Streaming TTS API - SSE流式传输PCM片段
 app.get('/api/tts/stream', async (req, res) => {
   const text = req.query.text || '';
-<<<<<<< HEAD
   const voiceId = req.query.voiceId;
 
-=======
-  const voice = req.query.voice || req.query.voiceId;
-  
->>>>>>> 284b266c
   if (!text) {
     return res.status(400).json({ success: false, error: '文本不能为空' });
   }
@@ -213,22 +202,11 @@
   }
 });
 
-<<<<<<< HEAD
 // 4. Get available voices list
 app.get('/api/voices', (_, res) => {
   const voices = process.env.VOICE_LIST
     ? process.env.VOICE_LIST.split(',').map(v => v.trim()).filter(v => v)
     : [];
-=======
-// 5. Get available voices list (从环境变量读取)
-app.get('/api/voices', (_, res) => {
-  // 从环境变量读取音色列表，支持逗号分隔
-  let voices = [];
-
-  if (process.env.VOICE_LIST) {
-    voices = process.env.VOICE_LIST.split(',').map(v => v.trim()).filter(v => v);
-  }
->>>>>>> 284b266c
 
   res.json({ success: true, voices });
 });
